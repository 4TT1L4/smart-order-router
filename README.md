--- conflicted
+++ resolved
@@ -61,7 +61,6 @@
 
 For a more detailed description, please see the [Genius Yield Whitepaper](https://www.geniusyield.co/whitepaper.pdf?lng=en).
 
-<<<<<<< HEAD
 Given a pair of tokens, an order will contain the number of tokens it offers and the price of one unit of offered token in terms of asked tokens.
 Besides that, the order will have some life timeline and, of course, a notion of ownership
 related to the one that created it. For example, we could create an order offering of `10 tokenA`,
@@ -69,31 +68,12 @@
 us and it's important to mention that all this information is **mandatory**, but we can avoid setting
 the life timeline, meaning the order will always be available. Once we create an order, the offered
 tokens will be locked on the order.
-=======
-Given a pair of tokens, an order will contain the number of tokens it offers, the price
-of one unit of those offered, and the minimal amount that must be bought from the order.
-Besides that, the order will have optionally a lifetime and, of course, a notion of ownership
-related to the one that created it. For example, we could create an order offering of `10 tokenA`,
-with a unit price of `2 tokenB`, that is, we expect to receive `2 tokenB` per `1 tokenA`. Also, we
-want the minimal amount to be bought be `5 tokenA`. Clearly, the owners of this order will be
-the creator, who placed the order, and it's important to keep in mind that all this information
-is **mandatory**, excluding the lifetime of the order, which is optional, meaning, when it is missing, the order won't
-expire and it is going to be be available for an unlimited time. Once we create an order, the offered
-tokens will be locked in the order, until it is filled or cancelled.
->>>>>>> de7fe6a9
 
 Given an specific order, two interesting "actions" might be performed on it. The owner can cancel
 it and get back the previously locked tokens. Or anyone can _fill_ it, filling an order is just paying
 the correct amount of tokens the owner of the order expects to receive related to the
 amount of tokens we want to buy from that order. Following the previous example, anyone
-<<<<<<< HEAD
 could fill that order by buying from it `6 tokenA` and paying `12 tokenB`.
-=======
-could fill that order by buying from it `6 tokenA` and paying the owner `12 tokenB`. But, it
-isn't possible to buy, for instance, `3 tokenA` from the order because the minimal amount
-was setup to `5`, except the amount of offered tokens is less than that. This makes sure that no tokens get
-stuck in the contract, even if the number is lower then the minimal fill amount.
->>>>>>> de7fe6a9
 
 One important thing to mention, that is actually completely transparent for the end user,
 is that there are two kinds of fills: _complete_ and _partial_. A complete fill will buy all 
